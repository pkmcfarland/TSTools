--- conflicted
+++ resolved
@@ -26,12 +26,7 @@
 DXDYDZ = 'dXdYdZ'
 ENU = 'ENU'
 
-<<<<<<< HEAD
 class TimeSeries:
-=======
-########################################################################
-class timeSeries:
->>>>>>> 9c87afd3
 
     """
     GPS position time series class. 
